---
# Feel free to add content and custom Front Matter to this file.
# To modify the layout, see https://jekyllrb.com/docs/themes/#overriding-theme-defaults

layout: home
title: "Stochastic Reachability Toolbox"
---

SReachTools is an open-source MATLAB Toolbox for performing stochastic
verification and reachability analysis. We had our first stable release of
this toolbox on [October, 2018](./jekyll/update/2018/10/22/release-of-v1.html).

- Can you show me some examples of SReachTools working? 
    - We have cataloged a number of
      [examples](https://unm-hscl.github.io/SReachTools/examples/) implemented
      using SReachTools. These examples are also available as part of the source
      code of SReachTools, see `examples/*.m`. 
- How do I install this? What are the dependencies?
    - Our [quick start guide](#quick-start-guide), described further
      down this page, walks through the installation process.
- Where do I get the source code from?
    - See our [Github repository](https://github.com/unm-hscl/SReachTools), or
      our [release page](https://github.com/unm-hscl/SReachTools/releases) for
      zip files. 
- How can I use this toolbox? What are the terms and conditions to follow to use
  SReachTools?
    - SReachTools is licensed under [GNU General Public License v3]
      (https://www.gnu.org/licenses/), or (at your option) any later version.
      See our [License](license/).
- Can I contribute to this toolbox?
    - Of course, we welcome pull requests. See [Contributing guidelines](contributing/). 
- Where do I ask questions or give feedback? 
    - Use our [Google groups](https://groups.google.com/d/forum/sreachtools) or
      the [Github issues](https://github.com/unm-hscl/SReachTools/issues) page.

The authors of this toolbox are [Abraham P.
Vinod](http://www.unm.edu/~abyvinod/) and [Joseph D.
Gleason](http://www.unm.edu/~gleasonj/). Please cite their [relevant
papers](https://scholar.google.com/citations?user=yb5Z7AwAAAAJ&hl=en) when using
the toolbox. The authors are PhD advisees of [Prof. Meeko
Oishi](http://www.unm.edu/~oishi/).

We have submitted a tool paper describing the features of SReachTools to the
*22nd ACM International Conference on Hybrid Systems: Computation and Control
summarizing the features of SReachTools*. A copy of this submission is
[available in the
repository](https://github.com/unm-hscl/SReachTools/raw/master/SReachTools.pdf).

{% include news.html %}

## What does SReachTools do?

SReachTools focuses on the problem of stochastic reachability of a target
tube[^1] --- Construct **controllers** and characterize the **set of initial
states** such that 
1. the controller satisfies the specified control bounds,
1. the stochastic system stays within a time-varying target tube with a
   probability above a given threshold. 

For example, a typical **reach-avoid** constraint is to stay within a *safe set*
to stay within the time horizon and reach a *target set* at the time horizon
when starting from an initial state \\(\overline{x}\_0\\), as shown in the
figure below.
<div class="desc-figure">
    <img src="{{ "/assets/StochReachAvoidCartoon.jpeg" | absolute_url }}" alt="A
    cartoon depicting the stochastic reach-avoid problem"/>
</div>
Here, we would like to pick the *green* controller over the *red* controller and
compute the collection, the *orange set*, of all initial states such that the
probability of success (reach-avoid) \\(\mathbb{P}\\) is above a given threshold
\\(\theta\\).

This problem appears in a wide range of applications --- space applications
(spacecraft rendezvous and docking problem), transport
(semi-autonomous/fully-autonomous cars and airplanes), biomedical applications
<<<<<<< HEAD
(automated anesthesia delivery system), to name a few.  Some of these examples
have been analyzed using SReachTools. See the `examples` folder.

Our approaches rely on **convex optimization**, **stochastic programming**,
**Fourier transforms**, and **computational geometry** to provide *scalable*,
*grid-free*, and anytime algorithms for stochastic reachability analysis of
linear systems.  Specifically, SReachTools tackles the **stochastic reachability
of a target tube problem** [^TAC2018_verification] [^HSCC2018_cvxcmpt] for
Gaussian-perturbed linear (time-varying or time-invariant) systems.  SReachTools
can construct polytopic (over- and under-) approximations and (open-loop and
affine) controller synthesis for this problem.  Our solution techniques include:
1. chance-constrained approaches[^CDC2013_Lesser] [^HSCC2019_chance],
1. Fourier transforms[^CSSL2017_genzps], 
1. particle filter control [^CDC2013_Lesser] [^ACC2019_Voronoi], 
1. Lagrangian (set-operations)[^CDC2017_Lagrangian], and
1. dynamic programming[^Automatica_Abate] [^Automatica_Summers]. 
<div class="desc-figure">
    <img src="{{ "/assets/scalability.png" | absolute_url }}" alt="Scalability
    of the various set computation techniques"/>
</div>
The above figure shows how `SReachSet` scales in the stochastic reach set
computation for a chain of integrator dynamics, in comparison with the dynamic
programming approach.

SReachTools also provides APIs to analyze the forward stochastic reachability
problem[^HSCC2017_Fwd] using Genz's algorithm [^GenzAlgorithm]. 

The following
table[^table_ack] summarizes the features of SReachTools.

|    Function   |   method-str  |                                                       Utility                                                       | Notes                                      |
|:-------------:|:---------------:|:-------------------------------------------------------------------------------------------------------------------:|--------------------------------------------|
| `SReachPoint` |                 |          **Approximation of the maximal reach  probability for a target tube from  a given initial state** [^TAC2018_verification]         | **Synthesize open-loop or affine disturbance feedback controllers** |
|               |  `chance-open`  |                                            Guaranteed underapproximation [^CDC2013_Lesser] [^HSCC2019_chance]                                             | Open-loop                                  |
|               |  `genzps-open`  |                                  Approximate up to \\( \\epsilon\_\\mathrm{genz}\\), a user-specified quadrature error tolerance [^CSSL2017_genzps]                                 | Open-loop                                  |
|               | `particle-open` |                        Approximate with quality proportional  to the number of particles used [^CDC2013_Lesser]                     | Open-loop                                  |
|               |  `voronoi-open` |                          Probabilistically enforced upper  bound on overapproximation error  [^ACC2019_Voronoi]                          | Open-loop                                  |
|               | `chance-affine` |                                            Guaranteed underapproximation  [^HSCC2019_chance]                                            | Affine   disturbance-feedback              |
|  `SReachSet`  |                 |  **Polytopic approximation of the stochastic  reach sets for the stochastic reachabilty  of a target tube problem**[^TAC2018_verification] [^HSCC2018_cvxcmpt] | **Synthesize open-loop controllers in some cases** |
|               |  `chance-open`  |                                            Guaranteed underapproximation  [^TAC2018_verification]                                           | Optimal  open-loop controllers at vertices |
|               |  `genzps-open`  |                                 Approximation up to \\( \\epsilon\_\\mathrm{genz}\\), a user-specified quadrature error tolerance  [^TAC2018_verification] [^HSCC2018_cvxcmpt]                                | Optimal  open-loop controllers at vertices |
|               |   `lag-under`   |                                            Guaranteed underapproximation [^CDC2017_Lagrangian]                                            |                                            |
|               |    `lag-over`   |                                             Guaranteed overapproximation [^CDC2017_Lagrangian]                                            |                                            |
|  `SReachFwd`  |                 |      **Forward stochastic reachability analysis of an uncontrolled LTI/LTV system from a given initial state** [^HSCC2017_Fwd] [^GenzAlgorithm]    |                                            |
|               |  `state-stoch`  |                                     Stochasticity of the state at a future time                                     |                                            |
|               |  `concat-stoch` |                     Stochasticity of the concatenated state vector up to a specified future time                    |                                            |
|               | `state-prob`    | Probability that the concatenated state vector (trajectory) up to a future time will lie in a given target tube set [^GenzAlgorithm] |                                            |
|               | `concat-prob`   | Probability that the state at a future time will lie in a given target set [^GenzAlgorithm]                                          |                                            |
|  `SReachDyn`  |                 |              **Dynamic programming approximation of the maximal reach probability and the reach  set**              |  **Analyze 2D and 3D LTI/LTV systems**     |

=======
(automated anesthesia delivery system), to name a few.
Some of these examples have been analyzed using SReachTools. See the `examples`
folder.

This toolbox provides MATLAB APIs to tackle this problem[^1] for
Gaussian-perturbed linear systems using chance-constrained approaches[^2],
Fourier transforms[^3], particle filter control [^4], Lagrangian
(set-operations)[^5], and dynamic programming[^6]<sup>,</sup>[^7] methods. We currently
provide polytopic underapproximation and (open-loop and affine) controller
synthesis for this problem.

[^1]: A. P. Vinod and M. M. K. Oishi, "[Stochastic reachability of a target tube:  Theory and computation](https://arxiv.org/pdf/1810.05217.pdf)", submitted to IEEE Transactions of Automatic Control, 2018 (submitted).
[^2]: A. P. Vinod and M. M. K. Oishi, "[Affine controller synthesis for stochastic reachability via difference of convex programming](https://hscl.unm.edu/affinecontrollersynthesis/)", in Proceedings of Hybrid Systems: Computation and Control, 2019 (submitted).
[^3]: A. P. Vinod and M. M. K. Oishi, "[Scalable Underapproximative Verification of Stochastic LTI Systems using Convexity and Compactness](https://doi.org/10.1145/3178126.3178148)", in Proceedings of Hybrid Systems: Computation and Control, pp. 1--10, 2018.
[^4]: K. Lesser, M. M. K. Oishi, and R. S. Erwin, "[Stochastic reachability for control of spacecraft relative motion ](https://doi.org/10.1109/CDC.2013.6760626)," in Proceedings of the IEEE Conference on Decision and Control, pp. 4705-4712, 2013.
[^5]: J. D. Gleason, A. P. Vinod, M. M. K. Oishi, "[Underapproximation of Reach-Avoid Sets for Discrete-Time Stochastic Systems via Lagrangian Methods](https://doi.org/10.1109/CDC.2017.8264291)," in Proceedings of the IEEE Conference on Decision and Control, pp. 4283-4290, 2017.
[^6]: S. Summers and J. Lygeros, "[Verification of discrete time stochastic hybrid systems: A stochastic reach-avoid decision problem](https://doi.org/10.1016/j.automatica.2010.08.006)," Automatica, 2010.
[^7]: A. Abate, M. Prandini, J. Lygeros, S. Sastry, "[Probabilistic reachability and safety for controlled discrete time stochastic hybrid systems](https://doi.org/10.1016/j.automatica.2008.03.027)," Automatica, 2008.
>>>>>>> a12c6d0c

## Quick start guide

### Dependencies

You can skip installing the dependencies marked **optional**.
This will disable some of the features of SReachTools or hamper performance.

1. MATLAB (>2017a)
    1. Toolboxes
        1. MATLAB's Statistics and Machine Learning Toolbox
        1. MATLAB's Global Optimization Toolbox (**Optional**)
1. MPT3 ([https://www.mpt3.org/](https://www.mpt3.org/))
    1. Copy the MATLAB script [install_mpt3.m](https://www.mpt3.org/Main/Installation?action=download&upname=install_mpt3.m) provided by MPT3 from the browser, and run it in MATLAB to automatically download MPT3 and its dependencies.
1. CVX ([http://cvxr.com/cvx/](http://cvxr.com/cvx/))
    1. Install the CVX (Standard bundle, including Gurobi and/or MOSEK)
    1. Installation instructions are given in [http://cvxr.com/cvx/download/](http://cvxr.com/cvx/download/).
1. (**Optional**) We recommend using Gurobi as the backend solver for the convex programs
   formulated by SReachTools. In practice, we find both CVX and MPT3 perform
   much better with Gurobi. See
   [http://www.gurobi.com/registration/download-reg](http://www.gurobi.com/registration/download-reg)
   for more details. Note that Gurobi offers free academic license.

### Installation

1. Install the necessary dependencies listed above
1. Clone the SReachTools repository (or download the latest zip file from
   [Releases](https://github.com/unm-hscl/SReachTools/releases))
1. Change the MATLAB current working directory to where SReachTools was
   downloaded
1. Run `srtinit` in MATLAB to add the toolbox to the paths and ensure all
   must-have dependencies are properly installed.
   - You can add `cd <path_to_sreachtools_repo>;srtinit` to your MATLAB's
     `startup.m` to automatically have this done in future.
   - Additional steps (optional):
       - Run `srtinit -t` to run all the unit tests.
       - Run `srtinit -v` to visualize the steps the changes to the path and
         check for recommended dependencies.  
       - Run `srtinit -x` to remove functions of SReachTools from MATLAB's path
         after use.  

------
[^TAC2018_verification]: A. Vinod and M. Oishi, "[Stochastic reachability of a target tube:  Theory and computation](https://arxiv.org/pdf/1810.05217.pdf)", submitted to IEEE Transactions of Automatic Control, 2018 (submitted).
[^HSCC2018_cvxcmpt]: A. Vinod and M. Oishi, "[Scalable Underapproximative Verification of Stochastic LTI Systems using Convexity and Compactness](https://doi.org/10.1145/3178126.3178148)", in Proceedings of Hybrid Systems: Computation and Control, pp. 1--10, 2018.
[^HSCC2019_chance]: A. Vinod and M. Oishi, "[Affine controller synthesis for stochastic reachability via difference of convex programming](https://hscl.unm.edu/affinecontrollersynthesis/)", in Proceedings of Hybrid Systems: Computation and Control, 2019 (submitted).
[^CSSL2017_genzps]: A. Vinod and M. Oishi, "[Scalable Underapproximation for Stochastic Reach-Avoid Problem for High-Dimensional LTI Systems using Fourier Transforms](https://ieeexplore.ieee.org/document/7950904/)", in IEEE Control Systems Letters (CSS-L), pp. 316--321, 2017. 
[^CDC2013_Lesser]: K. Lesser, M. Oishi, and R. S. Erwin, "[Stochastic reachability for control of spacecraft relative motion ](https://doi.org/10.1109/CDC.2013.6760626)," in Proceedings of the IEEE Conference on Decision and Control, pp. 4705-4712, 2013.
[^ACC2019_Voronoi]: H. Sartipizadeh, A. Vinod,  B. Acikmese, and M. Oishi, "Voronoi Partition-based Scenario Reduction for Fast Sampling-based Stochastic Reachability Computation of LTI Systems", In Proceedings of American Control Conference, 2019 (submitted).
[^CDC2017_Lagrangian]: J. Gleason, A. Vinod, and M. Oishi, "[Underapproximation of Reach-Avoid Sets for Discrete-Time Stochastic Systems via Lagrangian Methods](https://doi.org/10.1109/CDC.2017.8264291)," in Proceedings of the IEEE Conference on Decision and Control, pp. 4283-4290, 2017.
[^Automatica_Summers]: S. Summers and J. Lygeros, "[Verification of discrete time stochastic hybrid systems: A stochastic reach-avoid decision problem](https://doi.org/10.1016/j.automatica.2010.08.006)," Automatica, 2010.  
[^Automatica_Abate]: A. Abate, M. Prandini, J. Lygeros, and S. Sastry, "[Probabilistic reachability and safety for controlled discrete time stochastic hybrid systems](https://doi.org/10.1016/j.automatica.2008.03.027)," Automatica, 2008.
[^HSCC2017_Fwd]:  A. Vinod, B. HomChaudhuri, and M. Oishi, "[Forward Stochastic Reachability Analysis for Uncontrolled Linear Systems using Fourier Transforms](https://dl.acm.org/citation.cfm?doid=3049797.3049818)", in Proceedings of the 20th International Conference on Hybrid Systems: Computation and Control (HSCC), pp. 35-44, 2017. 
[^GenzAlgorithm]: A. Genz, "[Quadrature of a multivariate normal distribution over a region specified by linear inequalities: QSCMVNV](http://www.math.wsu.edu/faculty/genz/software/matlab/qscmvnv.m)", 2014. 
[^table_ack]: This table was generated using [https://www.tablesgenerator.com/markdown_tables#](https://www.tablesgenerator.com/markdown_tables#).<|MERGE_RESOLUTION|>--- conflicted
+++ resolved
@@ -1,7 +1,4 @@
 ---
-# Feel free to add content and custom Front Matter to this file.
-# To modify the layout, see https://jekyllrb.com/docs/themes/#overriding-theme-defaults
-
 layout: home
 title: "Stochastic Reachability Toolbox"
 ---
@@ -73,7 +70,6 @@
 This problem appears in a wide range of applications --- space applications
 (spacecraft rendezvous and docking problem), transport
 (semi-autonomous/fully-autonomous cars and airplanes), biomedical applications
-<<<<<<< HEAD
 (automated anesthesia delivery system), to name a few.  Some of these examples
 have been analyzed using SReachTools. See the `examples` folder.
 
@@ -81,15 +77,16 @@
 **Fourier transforms**, and **computational geometry** to provide *scalable*,
 *grid-free*, and anytime algorithms for stochastic reachability analysis of
 linear systems.  Specifically, SReachTools tackles the **stochastic reachability
-of a target tube problem** [^TAC2018_verification] [^HSCC2018_cvxcmpt] for
-Gaussian-perturbed linear (time-varying or time-invariant) systems.  SReachTools
-can construct polytopic (over- and under-) approximations and (open-loop and
-affine) controller synthesis for this problem.  Our solution techniques include:
-1. chance-constrained approaches[^CDC2013_Lesser] [^HSCC2019_chance],
+of a target tube problem**
+[^TAC2018_verification]<sup>,</sup>[^HSCC2018_cvxcmpt] for Gaussian-perturbed
+linear (time-varying or time-invariant) systems.  SReachTools can construct
+polytopic (over- and under-) approximations and (open-loop and affine)
+controller synthesis for this problem.  Our solution techniques include:
+1. chance-constrained approaches[^CDC2013_Lesser]<sup>,</sup>[^HSCC2019_chance],
 1. Fourier transforms[^CSSL2017_genzps], 
-1. particle filter control [^CDC2013_Lesser] [^ACC2019_Voronoi], 
+1. particle filter control [^CDC2013_Lesser]<sup>,</sup>[^ACC2019_Voronoi], 
 1. Lagrangian (set-operations)[^CDC2017_Lagrangian], and
-1. dynamic programming[^Automatica_Abate] [^Automatica_Summers]. 
+1. dynamic programming[^Automatica_Abate]<sup>,</sup>[^Automatica_Summers]. 
 <div class="desc-figure">
     <img src="{{ "/assets/scalability.png" | absolute_url }}" alt="Scalability
     of the various set computation techniques"/>
@@ -107,43 +104,22 @@
 |    Function   |   method-str  |                                                       Utility                                                       | Notes                                      |
 |:-------------:|:---------------:|:-------------------------------------------------------------------------------------------------------------------:|--------------------------------------------|
 | `SReachPoint` |                 |          **Approximation of the maximal reach  probability for a target tube from  a given initial state** [^TAC2018_verification]         | **Synthesize open-loop or affine disturbance feedback controllers** |
-|               |  `chance-open`  |                                            Guaranteed underapproximation [^CDC2013_Lesser] [^HSCC2019_chance]                                             | Open-loop                                  |
+|               |  `chance-open`  |                                            Guaranteed underapproximation [^CDC2013_Lesser]<sup>,</sup>  [^HSCC2019_chance]                                             | Open-loop                                  |
 |               |  `genzps-open`  |                                  Approximate up to \\( \\epsilon\_\\mathrm{genz}\\), a user-specified quadrature error tolerance [^CSSL2017_genzps]                                 | Open-loop                                  |
 |               | `particle-open` |                        Approximate with quality proportional  to the number of particles used [^CDC2013_Lesser]                     | Open-loop                                  |
 |               |  `voronoi-open` |                          Probabilistically enforced upper  bound on overapproximation error  [^ACC2019_Voronoi]                          | Open-loop                                  |
 |               | `chance-affine` |                                            Guaranteed underapproximation  [^HSCC2019_chance]                                            | Affine   disturbance-feedback              |
-|  `SReachSet`  |                 |  **Polytopic approximation of the stochastic  reach sets for the stochastic reachabilty  of a target tube problem**[^TAC2018_verification] [^HSCC2018_cvxcmpt] | **Synthesize open-loop controllers in some cases** |
+|  `SReachSet`  |                 |  **Polytopic approximation of the stochastic  reach sets for the stochastic reachabilty  of a target tube problem**[^TAC2018_verification]<sup>,</sup>[^HSCC2018_cvxcmpt] | **Synthesize open-loop controllers in some cases** |
 |               |  `chance-open`  |                                            Guaranteed underapproximation  [^TAC2018_verification]                                           | Optimal  open-loop controllers at vertices |
-|               |  `genzps-open`  |                                 Approximation up to \\( \\epsilon\_\\mathrm{genz}\\), a user-specified quadrature error tolerance  [^TAC2018_verification] [^HSCC2018_cvxcmpt]                                | Optimal  open-loop controllers at vertices |
+|               |  `genzps-open`  |                                 Approximation up to \\( \\epsilon\_\\mathrm{genz}\\), a user-specified quadrature error tolerance  [^TAC2018_verification]<sup>,</sup>[^HSCC2018_cvxcmpt]                                | Optimal  open-loop controllers at vertices |
 |               |   `lag-under`   |                                            Guaranteed underapproximation [^CDC2017_Lagrangian]                                            |                                            |
 |               |    `lag-over`   |                                             Guaranteed overapproximation [^CDC2017_Lagrangian]                                            |                                            |
-|  `SReachFwd`  |                 |      **Forward stochastic reachability analysis of an uncontrolled LTI/LTV system from a given initial state** [^HSCC2017_Fwd] [^GenzAlgorithm]    |                                            |
+|  `SReachFwd`  |                 |      **Forward stochastic reachability analysis of an uncontrolled LTI/LTV system from a given initial state** [^HSCC2017_Fwd]<sup>,</sup>[^GenzAlgorithm]    |                                            |
 |               |  `state-stoch`  |                                     Stochasticity of the state at a future time                                     |                                            |
 |               |  `concat-stoch` |                     Stochasticity of the concatenated state vector up to a specified future time                    |                                            |
 |               | `state-prob`    | Probability that the concatenated state vector (trajectory) up to a future time will lie in a given target tube set [^GenzAlgorithm] |                                            |
 |               | `concat-prob`   | Probability that the state at a future time will lie in a given target set [^GenzAlgorithm]                                          |                                            |
 |  `SReachDyn`  |                 |              **Dynamic programming approximation of the maximal reach probability and the reach  set**              |  **Analyze 2D and 3D LTI/LTV systems**     |
-
-=======
-(automated anesthesia delivery system), to name a few.
-Some of these examples have been analyzed using SReachTools. See the `examples`
-folder.
-
-This toolbox provides MATLAB APIs to tackle this problem[^1] for
-Gaussian-perturbed linear systems using chance-constrained approaches[^2],
-Fourier transforms[^3], particle filter control [^4], Lagrangian
-(set-operations)[^5], and dynamic programming[^6]<sup>,</sup>[^7] methods. We currently
-provide polytopic underapproximation and (open-loop and affine) controller
-synthesis for this problem.
-
-[^1]: A. P. Vinod and M. M. K. Oishi, "[Stochastic reachability of a target tube:  Theory and computation](https://arxiv.org/pdf/1810.05217.pdf)", submitted to IEEE Transactions of Automatic Control, 2018 (submitted).
-[^2]: A. P. Vinod and M. M. K. Oishi, "[Affine controller synthesis for stochastic reachability via difference of convex programming](https://hscl.unm.edu/affinecontrollersynthesis/)", in Proceedings of Hybrid Systems: Computation and Control, 2019 (submitted).
-[^3]: A. P. Vinod and M. M. K. Oishi, "[Scalable Underapproximative Verification of Stochastic LTI Systems using Convexity and Compactness](https://doi.org/10.1145/3178126.3178148)", in Proceedings of Hybrid Systems: Computation and Control, pp. 1--10, 2018.
-[^4]: K. Lesser, M. M. K. Oishi, and R. S. Erwin, "[Stochastic reachability for control of spacecraft relative motion ](https://doi.org/10.1109/CDC.2013.6760626)," in Proceedings of the IEEE Conference on Decision and Control, pp. 4705-4712, 2013.
-[^5]: J. D. Gleason, A. P. Vinod, M. M. K. Oishi, "[Underapproximation of Reach-Avoid Sets for Discrete-Time Stochastic Systems via Lagrangian Methods](https://doi.org/10.1109/CDC.2017.8264291)," in Proceedings of the IEEE Conference on Decision and Control, pp. 4283-4290, 2017.
-[^6]: S. Summers and J. Lygeros, "[Verification of discrete time stochastic hybrid systems: A stochastic reach-avoid decision problem](https://doi.org/10.1016/j.automatica.2010.08.006)," Automatica, 2010.
-[^7]: A. Abate, M. Prandini, J. Lygeros, S. Sastry, "[Probabilistic reachability and safety for controlled discrete time stochastic hybrid systems](https://doi.org/10.1016/j.automatica.2008.03.027)," Automatica, 2008.
->>>>>>> a12c6d0c
 
 ## Quick start guide
 
@@ -157,7 +133,9 @@
         1. MATLAB's Statistics and Machine Learning Toolbox
         1. MATLAB's Global Optimization Toolbox (**Optional**)
 1. MPT3 ([https://www.mpt3.org/](https://www.mpt3.org/))
-    1. Copy the MATLAB script [install_mpt3.m](https://www.mpt3.org/Main/Installation?action=download&upname=install_mpt3.m) provided by MPT3 from the browser, and run it in MATLAB to automatically download MPT3 and its dependencies.
+    1. Copy the MATLAB script [install_mpt3.m](https://www.mpt3.org/Main/Installation?action=download&upname=install_mpt3.m)
+       provided by MPT3 from the browser, and run it in MATLAB to automatically
+       download MPT3 and its dependencies.
 1. CVX ([http://cvxr.com/cvx/](http://cvxr.com/cvx/))
     1. Install the CVX (Standard bundle, including Gurobi and/or MOSEK)
     1. Installation instructions are given in [http://cvxr.com/cvx/download/](http://cvxr.com/cvx/download/).
@@ -190,11 +168,11 @@
 [^HSCC2018_cvxcmpt]: A. Vinod and M. Oishi, "[Scalable Underapproximative Verification of Stochastic LTI Systems using Convexity and Compactness](https://doi.org/10.1145/3178126.3178148)", in Proceedings of Hybrid Systems: Computation and Control, pp. 1--10, 2018.
 [^HSCC2019_chance]: A. Vinod and M. Oishi, "[Affine controller synthesis for stochastic reachability via difference of convex programming](https://hscl.unm.edu/affinecontrollersynthesis/)", in Proceedings of Hybrid Systems: Computation and Control, 2019 (submitted).
 [^CSSL2017_genzps]: A. Vinod and M. Oishi, "[Scalable Underapproximation for Stochastic Reach-Avoid Problem for High-Dimensional LTI Systems using Fourier Transforms](https://ieeexplore.ieee.org/document/7950904/)", in IEEE Control Systems Letters (CSS-L), pp. 316--321, 2017. 
-[^CDC2013_Lesser]: K. Lesser, M. Oishi, and R. S. Erwin, "[Stochastic reachability for control of spacecraft relative motion ](https://doi.org/10.1109/CDC.2013.6760626)," in Proceedings of the IEEE Conference on Decision and Control, pp. 4705-4712, 2013.
+[^CDC2013_Lesser]: K. Lesser, M. Oishi, and R. S. Erwin, "[Stochastic reachability for control of spacecraft relative motion](https://doi.org/10.1109/CDC.2013.6760626)," in Proceedings of the IEEE Conference on Decision and Control, pp. 4705-4712, 2013.
 [^ACC2019_Voronoi]: H. Sartipizadeh, A. Vinod,  B. Acikmese, and M. Oishi, "Voronoi Partition-based Scenario Reduction for Fast Sampling-based Stochastic Reachability Computation of LTI Systems", In Proceedings of American Control Conference, 2019 (submitted).
 [^CDC2017_Lagrangian]: J. Gleason, A. Vinod, and M. Oishi, "[Underapproximation of Reach-Avoid Sets for Discrete-Time Stochastic Systems via Lagrangian Methods](https://doi.org/10.1109/CDC.2017.8264291)," in Proceedings of the IEEE Conference on Decision and Control, pp. 4283-4290, 2017.
 [^Automatica_Summers]: S. Summers and J. Lygeros, "[Verification of discrete time stochastic hybrid systems: A stochastic reach-avoid decision problem](https://doi.org/10.1016/j.automatica.2010.08.006)," Automatica, 2010.  
 [^Automatica_Abate]: A. Abate, M. Prandini, J. Lygeros, and S. Sastry, "[Probabilistic reachability and safety for controlled discrete time stochastic hybrid systems](https://doi.org/10.1016/j.automatica.2008.03.027)," Automatica, 2008.
 [^HSCC2017_Fwd]:  A. Vinod, B. HomChaudhuri, and M. Oishi, "[Forward Stochastic Reachability Analysis for Uncontrolled Linear Systems using Fourier Transforms](https://dl.acm.org/citation.cfm?doid=3049797.3049818)", in Proceedings of the 20th International Conference on Hybrid Systems: Computation and Control (HSCC), pp. 35-44, 2017. 
 [^GenzAlgorithm]: A. Genz, "[Quadrature of a multivariate normal distribution over a region specified by linear inequalities: QSCMVNV](http://www.math.wsu.edu/faculty/genz/software/matlab/qscmvnv.m)", 2014. 
-[^table_ack]: This table was generated using [https://www.tablesgenerator.com/markdown_tables#](https://www.tablesgenerator.com/markdown_tables#).+[^table_ack]: This table was generated using [https://www.tablesgenerator.com/markdown_tables#](https://www.tablesgenerator.com/markdown_tables#).
